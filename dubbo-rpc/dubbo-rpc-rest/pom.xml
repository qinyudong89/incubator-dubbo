--- conflicted
+++ resolved
@@ -18,11 +18,7 @@
 	<parent>
 		<groupId>com.alibaba</groupId>
 		<artifactId>dubbo-rpc</artifactId>
-<<<<<<< HEAD
-        <version>2.6.2-SNAPSHOT</version>
-=======
         <version>2.6.3-SNAPSHOT</version>
->>>>>>> 1e729afa
 	</parent>
 	<artifactId>dubbo-rpc-rest</artifactId>
 	<packaging>jar</packaging>
