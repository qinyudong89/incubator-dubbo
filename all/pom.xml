<!--
  Licensed to the Apache Software Foundation (ASF) under one or more
  contributor license agreements.  See the NOTICE file distributed with
  this work for additional information regarding copyright ownership.
  The ASF licenses this file to You under the Apache License, Version 2.0
  (the "License"); you may not use this file except in compliance with
  the License.  You may obtain a copy of the License at

      http://www.apache.org/licenses/LICENSE-2.0

  Unless required by applicable law or agreed to in writing, software
  distributed under the License is distributed on an "AS IS" BASIS,
  WITHOUT WARRANTIES OR CONDITIONS OF ANY KIND, either express or implied.
  See the License for the specific language governing permissions and
  limitations under the License.
  -->
<project xmlns="http://maven.apache.org/POM/4.0.0" xmlns:xsi="http://www.w3.org/2001/XMLSchema-instance" xsi:schemaLocation="http://maven.apache.org/POM/4.0.0 http://maven.apache.org/maven-v4_0_0.xsd">
    <modelVersion>4.0.0</modelVersion>
    <parent>
        <groupId>com.alibaba</groupId>
        <artifactId>dubbo-parent</artifactId>
<<<<<<< HEAD
        <version>2.6.2-SNAPSHOT</version>
        <relativePath>../pom.xml</relativePath>
    </parent>
    <artifactId>dubbo</artifactId>
    <version>2.6.2-SNAPSHOT</version>
=======
        <version>2.6.3-SNAPSHOT</version>
        <relativePath>../pom.xml</relativePath>
    </parent>
    <artifactId>dubbo</artifactId>
    <version>2.6.3-SNAPSHOT</version>
>>>>>>> 1e729afa
    <packaging>jar</packaging>
    <name>dubbo-all</name>
    <description>The all in one project of dubbo</description>
    <properties>
        <skip_maven_deploy>false</skip_maven_deploy>
    </properties>
    <dependencies>
        <dependency>
            <groupId>com.alibaba</groupId>
            <artifactId>dubbo-cluster</artifactId>
            <version>${project.version}</version>
            <scope>compile</scope>
            <optional>true</optional>
        </dependency>
        <dependency>
            <groupId>com.alibaba</groupId>
            <artifactId>dubbo-common</artifactId>
            <version>${project.version}</version>
            <scope>compile</scope>
            <optional>true</optional>
        </dependency>
        <dependency>
            <groupId>com.alibaba</groupId>
            <artifactId>dubbo-config-api</artifactId>
            <version>${project.version}</version>
            <scope>compile</scope>
            <optional>true</optional>
        </dependency>
        <dependency>
            <groupId>com.alibaba</groupId>
            <artifactId>dubbo-config-spring</artifactId>
            <version>${project.version}</version>
            <scope>compile</scope>
            <optional>true</optional>
        </dependency>
        <dependency>
            <groupId>com.alibaba</groupId>
            <artifactId>dubbo-filter-cache</artifactId>
            <version>${project.version}</version>
            <scope>compile</scope>
            <optional>true</optional>
        </dependency>
        <dependency>
            <groupId>com.alibaba</groupId>
            <artifactId>dubbo-filter-validation</artifactId>
            <version>${project.version}</version>
            <scope>compile</scope>
            <optional>true</optional>
        </dependency>
        <dependency>
            <groupId>com.alibaba</groupId>
            <artifactId>dubbo-remoting-api</artifactId>
            <version>${project.version}</version>
            <scope>compile</scope>
            <optional>true</optional>
        </dependency>
        <dependency>
            <groupId>com.alibaba</groupId>
            <artifactId>dubbo-remoting-netty</artifactId>
            <version>${project.version}</version>
            <scope>compile</scope>
            <optional>true</optional>
        </dependency>
        <dependency>
            <groupId>com.alibaba</groupId>
            <artifactId>dubbo-remoting-netty4</artifactId>
            <version>${project.version}</version>
            <scope>compile</scope>
            <optional>true</optional>
        </dependency>
        <dependency>
            <groupId>com.alibaba</groupId>
            <artifactId>dubbo-remoting-mina</artifactId>
            <version>${project.version}</version>
            <scope>compile</scope>
            <optional>true</optional>
        </dependency>
        <dependency>
            <groupId>com.alibaba</groupId>
            <artifactId>dubbo-remoting-grizzly</artifactId>
            <version>${project.version}</version>
            <scope>compile</scope>
            <optional>true</optional>
        </dependency>
        <dependency>
            <groupId>com.alibaba</groupId>
            <artifactId>dubbo-remoting-p2p</artifactId>
            <version>${project.version}</version>
            <scope>compile</scope>
            <optional>true</optional>
        </dependency>
        <dependency>
            <groupId>com.alibaba</groupId>
            <artifactId>dubbo-remoting-http</artifactId>
            <version>${project.version}</version>
            <scope>compile</scope>
            <optional>true</optional>
        </dependency>
        <dependency>
            <groupId>com.alibaba</groupId>
            <artifactId>dubbo-rpc-api</artifactId>
            <version>${project.version}</version>
            <scope>compile</scope>
            <optional>true</optional>
        </dependency>
        <dependency>
            <groupId>com.alibaba</groupId>
            <artifactId>dubbo-rpc-dubbo</artifactId>
            <version>${project.version}</version>
            <scope>compile</scope>
            <optional>true</optional>
        </dependency>
        <dependency>
            <groupId>com.alibaba</groupId>
            <artifactId>dubbo-rpc-injvm</artifactId>
            <version>${project.version}</version>
            <scope>compile</scope>
            <optional>true</optional>
        </dependency>
        <dependency>
            <groupId>com.alibaba</groupId>
            <artifactId>dubbo-rpc-rmi</artifactId>
            <version>${project.version}</version>
            <scope>compile</scope>
            <optional>true</optional>
        </dependency>
        <dependency>
            <groupId>com.alibaba</groupId>
            <artifactId>dubbo-rpc-hessian</artifactId>
            <version>${project.version}</version>
            <scope>compile</scope>
            <optional>true</optional>
        </dependency>
        <dependency>
            <groupId>com.alibaba</groupId>
            <artifactId>dubbo-rpc-http</artifactId>
            <version>${project.version}</version>
            <scope>compile</scope>
            <optional>true</optional>
        </dependency>
        <dependency>
            <groupId>com.alibaba</groupId>
            <artifactId>dubbo-rpc-webservice</artifactId>
            <version>${project.version}</version>
            <scope>compile</scope>
            <optional>true</optional>
        </dependency>
        <dependency>
            <groupId>com.alibaba</groupId>
            <artifactId>dubbo-rpc-thrift</artifactId>
            <version>${project.version}</version>
            <scope>compile</scope>
            <optional>true</optional>
        </dependency>
        <dependency>
            <groupId>com.alibaba</groupId>
            <artifactId>dubbo-rpc-memcached</artifactId>
            <version>${project.version}</version>
            <scope>compile</scope>
            <optional>true</optional>
        </dependency>
        <dependency>
            <groupId>com.alibaba</groupId>
            <artifactId>dubbo-rpc-redis</artifactId>
            <version>${project.version}</version>
            <scope>compile</scope>
            <optional>true</optional>
        </dependency>
        <dependency>
            <groupId>com.alibaba</groupId>
            <artifactId>dubbo-rpc-rest</artifactId>
            <version>${project.version}</version>
            <scope>compile</scope>
            <optional>true</optional>
        </dependency>
        <dependency>
            <groupId>com.alibaba</groupId>
            <artifactId>dubbo-registry-api</artifactId>
            <version>${project.version}</version>
            <scope>compile</scope>
            <optional>true</optional>
        </dependency>
        <dependency>
            <groupId>com.alibaba</groupId>
            <artifactId>dubbo-registry-default</artifactId>
            <version>${project.version}</version>
            <scope>compile</scope>
            <optional>true</optional>
        </dependency>
        <dependency>
            <groupId>com.alibaba</groupId>
            <artifactId>dubbo-registry-multicast</artifactId>
            <version>${project.version}</version>
            <scope>compile</scope>
            <optional>true</optional>
        </dependency>
        <dependency>
            <groupId>com.alibaba</groupId>
            <artifactId>dubbo-registry-zookeeper</artifactId>
            <version>${project.version}</version>
            <scope>compile</scope>
            <optional>true</optional>
        </dependency>
        <dependency>
            <groupId>com.alibaba</groupId>
            <artifactId>dubbo-registry-redis</artifactId>
            <version>${project.version}</version>
            <scope>compile</scope>
            <optional>true</optional>
        </dependency>
        <dependency>
            <groupId>com.alibaba</groupId>
            <artifactId>dubbo-monitor-api</artifactId>
            <version>${project.version}</version>
            <scope>compile</scope>
            <optional>true</optional>
        </dependency>
        <dependency>
            <groupId>com.alibaba</groupId>
            <artifactId>dubbo-monitor-default</artifactId>
            <version>${project.version}</version>
            <scope>compile</scope>
            <optional>true</optional>
        </dependency>
        <dependency>
            <groupId>com.alibaba</groupId>
            <artifactId>dubbo-container-spring</artifactId>
            <version>${project.version}</version>
            <scope>compile</scope>
            <optional>true</optional>
        </dependency>
        <dependency>
            <groupId>com.alibaba</groupId>
            <artifactId>dubbo-container-log4j</artifactId>
            <version>${project.version}</version>
            <scope>compile</scope>
            <optional>true</optional>
        </dependency>
        <dependency>
            <groupId>com.alibaba</groupId>
            <artifactId>dubbo-container-logback</artifactId>
            <version>${project.version}</version>
            <scope>compile</scope>
            <optional>true</optional>
        </dependency>
        <dependency>
            <groupId>com.alibaba</groupId>
            <artifactId>dubbo-qos</artifactId>
            <version>${project.version}</version>
            <scope>compile</scope>
            <optional>true</optional>
        </dependency>
        <dependency>
            <groupId>com.alibaba</groupId>
            <artifactId>dubbo-serialization-api</artifactId>
            <version>${project.version}</version>
            <scope>compile</scope>
            <optional>true</optional>
        </dependency>
        <dependency>
            <groupId>com.alibaba</groupId>
            <artifactId>dubbo-serialization-fastjson</artifactId>
            <version>${project.version}</version>
            <scope>compile</scope>
            <optional>true</optional>
        </dependency>
        <dependency>
            <groupId>com.alibaba</groupId>
            <artifactId>dubbo-serialization-fst</artifactId>
            <version>${project.version}</version>
            <scope>compile</scope>
            <optional>true</optional>
        </dependency>
        <dependency>
            <groupId>com.alibaba</groupId>
            <artifactId>dubbo-serialization-hessian2</artifactId>
            <version>${project.version}</version>
            <scope>compile</scope>
            <optional>true</optional>
        </dependency>
        <dependency>
            <groupId>com.alibaba</groupId>
            <artifactId>dubbo-serialization-jdk</artifactId>
            <version>${project.version}</version>
            <scope>compile</scope>
            <optional>true</optional>
        </dependency>
        <dependency>
            <groupId>com.alibaba</groupId>
            <artifactId>dubbo-serialization-kryo</artifactId>
            <version>${project.version}</version>
            <scope>compile</scope>
            <optional>true</optional>
        </dependency>
        <dependency>
            <groupId>com.alibaba</groupId>
            <artifactId>dubbo-bootstrap</artifactId>
            <version>${project.version}</version>
            <scope>compile</scope>
            <optional>true</optional>
        </dependency>
        <dependency>
            <groupId>com.alibaba</groupId>
            <artifactId>hessian-lite</artifactId>
            <version>2.6.3-SNAPSHOT</version>
            <scope>compile</scope>
            <optional>true</optional>
        </dependency>

        <!-- Transitive dependencies -->
        <dependency>
            <groupId>org.springframework</groupId>
            <artifactId>spring-context</artifactId>
        </dependency>
        <dependency>
            <groupId>org.javassist</groupId>
            <artifactId>javassist</artifactId>
        </dependency>
        <dependency>
            <groupId>org.jboss.netty</groupId>
            <artifactId>netty</artifactId>
        </dependency>

        <!-- Temporarily add this part to exclude transitive dependency -->
        <dependency>
            <groupId>junit</groupId>
            <artifactId>junit</artifactId>
            <version>${junit_version}</version>
            <scope>test</scope>
            <optional>true</optional>
        </dependency>
        <dependency>
            <groupId>cglib</groupId>
            <artifactId>cglib-nodep</artifactId>
            <version>${cglib_version}</version>
            <scope>test</scope>
            <optional>true</optional>
        </dependency>
    </dependencies>
    <build>
        <plugins>
            <plugin>
                <groupId>org.apache.maven.plugins</groupId>
                <artifactId>maven-shade-plugin</artifactId>
                <version>1.4</version>
                <executions>
                    <execution>
                        <phase>package</phase>
                        <goals>
                            <goal>shade</goal>
                        </goals>
                        <configuration>
                            <createSourcesJar>true</createSourcesJar>
                            <promoteTransitiveDependencies>false</promoteTransitiveDependencies>
                            <artifactSet>
                                <includes>
                                    <include>com.alibaba:hessian-lite</include>
                                    <include>com.alibaba:dubbo-common</include>
                                    <include>com.alibaba:dubbo-remoting-api</include>
                                    <include>com.alibaba:dubbo-remoting-netty</include>
                                    <include>com.alibaba:dubbo-remoting-netty4</include>
                                    <include>com.alibaba:dubbo-remoting-mina</include>
                                    <include>com.alibaba:dubbo-remoting-grizzly</include>
                                    <include>com.alibaba:dubbo-remoting-p2p</include>
                                    <include>com.alibaba:dubbo-remoting-http</include>
                                    <include>com.alibaba:dubbo-remoting-zookeeper</include>
                                    <include>com.alibaba:dubbo-rpc-api</include>
                                    <include>com.alibaba:dubbo-rpc-dubbo</include>
                                    <include>com.alibaba:dubbo-rpc-injvm</include>
                                    <include>com.alibaba:dubbo-rpc-rmi</include>
                                    <include>com.alibaba:dubbo-rpc-hessian</include>
                                    <include>com.alibaba:dubbo-rpc-http</include>
                                    <include>com.alibaba:dubbo-rpc-webservice</include>
                                    <include>com.alibaba:dubbo-rpc-thrift</include>
                                    <include>com.alibaba:dubbo-rpc-memcached</include>
                                    <include>com.alibaba:dubbo-rpc-redis</include>
                                    <include>com.alibaba:dubbo-rpc-rest</include>
                                    <include>com.alibaba:dubbo-filter-validation</include>
                                    <include>com.alibaba:dubbo-filter-cache</include>
                                    <include>com.alibaba:dubbo-cluster</include>
                                    <include>com.alibaba:dubbo-registry-api</include>
                                    <include>com.alibaba:dubbo-registry-default</include>
                                    <include>com.alibaba:dubbo-registry-multicast</include>
                                    <include>com.alibaba:dubbo-registry-zookeeper</include>
                                    <include>com.alibaba:dubbo-registry-redis</include>
                                    <include>com.alibaba:dubbo-monitor-api</include>
                                    <include>com.alibaba:dubbo-monitor-default</include>
                                    <include>com.alibaba:dubbo-config-api</include>
                                    <include>com.alibaba:dubbo-config-spring</include>
                                    <include>com.alibaba:dubbo-container-api</include>
                                    <include>com.alibaba:dubbo-container-spring</include>
                                    <include>com.alibaba:dubbo-container-log4j</include>
                                    <include>com.alibaba:dubbo-container-logback</include>
                                    <include>com.alibaba:dubbo-qos</include>
                                    <include>com.alibaba:dubbo-serialization-api</include>
                                    <include>com.alibaba:dubbo-serialization-fastjson</include>
                                    <include>com.alibaba:dubbo-serialization-hessian2</include>
                                    <include>com.alibaba:dubbo-serialization-fst</include>
                                    <include>com.alibaba:dubbo-serialization-kryo</include>
                                    <include>com.alibaba:dubbo-serialization-jdk</include>
                                    <include>com.alibaba:dubbo-bootstrap</include>
                                </includes>
                            </artifactSet>
                            <transformers>
                                <transformer implementation="org.apache.maven.plugins.shade.resource.AppendingTransformer">
                                    <resource>META-INF/dubbo/internal/com.alibaba.dubbo.common.compiler.Compiler
                                    </resource>
                                </transformer>
                                <transformer implementation="org.apache.maven.plugins.shade.resource.AppendingTransformer">
                                    <resource>
                                        META-INF/dubbo/internal/com.alibaba.dubbo.common.extension.ExtensionFactory
                                    </resource>
                                </transformer>
                                <transformer implementation="org.apache.maven.plugins.shade.resource.AppendingTransformer">
                                    <resource>META-INF/dubbo/internal/com.alibaba.dubbo.common.serialize.Serialization
                                    </resource>
                                </transformer>
                                <transformer implementation="org.apache.maven.plugins.shade.resource.AppendingTransformer">
                                    <resource>META-INF/dubbo/internal/com.alibaba.dubbo.common.status.StatusChecker
                                    </resource>
                                </transformer>
                                <transformer implementation="org.apache.maven.plugins.shade.resource.AppendingTransformer">
                                    <resource>META-INF/dubbo/internal/com.alibaba.dubbo.common.threadpool.ThreadPool
                                    </resource>
                                </transformer>
                                <transformer implementation="org.apache.maven.plugins.shade.resource.AppendingTransformer">
                                    <resource>META-INF/dubbo/internal/com.alibaba.dubbo.remoting.Dispatcher</resource>
                                </transformer>
                                <transformer implementation="org.apache.maven.plugins.shade.resource.AppendingTransformer">
                                    <resource>META-INF/dubbo/internal/com.alibaba.dubbo.remoting.Codec2</resource>
                                </transformer>
                                <transformer implementation="org.apache.maven.plugins.shade.resource.AppendingTransformer">
                                    <resource>META-INF/dubbo/internal/com.alibaba.dubbo.remoting.Transporter</resource>
                                </transformer>
                                <transformer implementation="org.apache.maven.plugins.shade.resource.AppendingTransformer">
                                    <resource>META-INF/dubbo/internal/com.alibaba.dubbo.remoting.exchange.Exchanger
                                    </resource>
                                </transformer>
                                <transformer implementation="org.apache.maven.plugins.shade.resource.AppendingTransformer">
                                    <resource>META-INF/dubbo/internal/com.alibaba.dubbo.remoting.http.HttpBinder
                                    </resource>
                                </transformer>
                                <transformer implementation="org.apache.maven.plugins.shade.resource.AppendingTransformer">
                                    <resource>META-INF/dubbo/internal/com.alibaba.dubbo.remoting.p2p.Networker
                                    </resource>
                                </transformer>
                                <transformer implementation="org.apache.maven.plugins.shade.resource.AppendingTransformer">
                                    <resource>META-INF/dubbo/internal/com.alibaba.dubbo.remoting.telnet.TelnetHandler
                                    </resource>
                                </transformer>
                                <transformer implementation="org.apache.maven.plugins.shade.resource.AppendingTransformer">
                                    <resource>
                                        META-INF/dubbo/internal/com.alibaba.dubbo.remoting.zookeeper.ZookeeperTransporter
                                    </resource>
                                </transformer>
                                <transformer implementation="org.apache.maven.plugins.shade.resource.AppendingTransformer">
                                    <resource>META-INF/dubbo/internal/com.alibaba.dubbo.rpc.Protocol</resource>
                                </transformer>
                                <transformer implementation="org.apache.maven.plugins.shade.resource.AppendingTransformer">
                                    <resource>META-INF/dubbo/internal/com.alibaba.dubbo.rpc.Filter</resource>
                                </transformer>
                                <transformer implementation="org.apache.maven.plugins.shade.resource.AppendingTransformer">
                                    <resource>META-INF/dubbo/internal/com.alibaba.dubbo.rpc.InvokerListener</resource>
                                </transformer>
                                <transformer implementation="org.apache.maven.plugins.shade.resource.AppendingTransformer">
                                    <resource>META-INF/dubbo/internal/com.alibaba.dubbo.rpc.ExporterListener</resource>
                                </transformer>
                                <transformer implementation="org.apache.maven.plugins.shade.resource.AppendingTransformer">
                                    <resource>META-INF/dubbo/internal/com.alibaba.dubbo.rpc.ProxyFactory</resource>
                                </transformer>
                                <transformer implementation="org.apache.maven.plugins.shade.resource.AppendingTransformer">
                                    <resource>META-INF/dubbo/internal/com.alibaba.dubbo.rpc.cluster.Cluster</resource>
                                </transformer>
                                <transformer implementation="org.apache.maven.plugins.shade.resource.AppendingTransformer">
                                    <resource>META-INF/dubbo/internal/com.alibaba.dubbo.rpc.cluster.LoadBalance
                                    </resource>
                                </transformer>
                                <transformer implementation="org.apache.maven.plugins.shade.resource.AppendingTransformer">
                                    <resource>META-INF/dubbo/internal/com.alibaba.dubbo.rpc.cluster.Merger</resource>
                                </transformer>
                                <transformer implementation="org.apache.maven.plugins.shade.resource.AppendingTransformer">
                                    <resource>META-INF/dubbo/internal/com.alibaba.dubbo.rpc.cluster.RouterFactory
                                    </resource>
                                </transformer>
                                <transformer implementation="org.apache.maven.plugins.shade.resource.AppendingTransformer">
                                    <resource>
                                        META-INF/dubbo/internal/com.alibaba.dubbo.rpc.cluster.ConfiguratorFactory
                                    </resource>
                                </transformer>
                                <transformer implementation="org.apache.maven.plugins.shade.resource.AppendingTransformer">
                                    <resource>META-INF/dubbo/internal/com.alibaba.dubbo.container.Container</resource>
                                </transformer>
                                <transformer implementation="org.apache.maven.plugins.shade.resource.AppendingTransformer">
                                    <resource>META-INF/dubbo/internal/com.alibaba.dubbo.monitor.MonitorFactory
                                    </resource>
                                </transformer>
                                <transformer implementation="org.apache.maven.plugins.shade.resource.AppendingTransformer">
                                    <resource>META-INF/dubbo/internal/com.alibaba.dubbo.registry.RegistryFactory
                                    </resource>
                                </transformer>
                                <transformer implementation="org.apache.maven.plugins.shade.resource.AppendingTransformer">
                                    <resource>META-INF/dubbo/internal/com.alibaba.dubbo.validation.Validation</resource>
                                </transformer>
                                <transformer implementation="org.apache.maven.plugins.shade.resource.AppendingTransformer">
                                    <resource>META-INF/dubbo/internal/com.alibaba.dubbo.cache.CacheFactory</resource>
                                </transformer>
                                <transformer implementation="org.apache.maven.plugins.shade.resource.AppendingTransformer">
                                    <resource>META-INF/dubbo/internal/com.alibaba.dubbo.common.store.DataStore
                                    </resource>
                                </transformer>
                                <transformer implementation="org.apache.maven.plugins.shade.resource.AppendingTransformer">
                                    <resource>META-INF/dubbo/internal/com.alibaba.dubbo.common.logger.LoggerAdapter
                                    </resource>
                                </transformer>
                                <transformer implementation="org.apache.maven.plugins.shade.resource.AppendingTransformer">
                                    <resource>META-INF/dubbo/internal/com.alibaba.dubbo.qos.command.BaseCommand
                                    </resource>
                                </transformer>
                            </transformers>
                        </configuration>
                    </execution>
                </executions>
            </plugin>
            <plugin>
                <artifactId>maven-javadoc-plugin</artifactId>
                <version>${maven_javadoc_version}</version>
                <executions>
                    <execution>
                        <id>attach-javadoc</id>
                        <goals>
                            <goal>jar</goal>
                        </goals>
                        <configuration>
                            <doclint>none</doclint>
                        </configuration>
                    </execution>
                </executions>
                <configuration>
                    <includeDependencySources>true</includeDependencySources>
                    <dependencySourceIncludes>
                        <dependencySourceInclude>com.alibaba:dubbo-*</dependencySourceInclude>
                        <dependencySourceExclude>com.alibaba:hessian-*</dependencySourceExclude>
                    </dependencySourceIncludes>
                    <show>public</show>
                    <charset>UTF-8</charset>
                    <encoding>UTF-8</encoding>
                    <docencoding>UTF-8</docencoding>
                    <links>
                        <link>http://docs.oracle.com/javase/7/docs/api</link>
                    </links>
                </configuration>
            </plugin>
        </plugins>
    </build>
</project><|MERGE_RESOLUTION|>--- conflicted
+++ resolved
@@ -19,19 +19,11 @@
     <parent>
         <groupId>com.alibaba</groupId>
         <artifactId>dubbo-parent</artifactId>
-<<<<<<< HEAD
-        <version>2.6.2-SNAPSHOT</version>
-        <relativePath>../pom.xml</relativePath>
-    </parent>
-    <artifactId>dubbo</artifactId>
-    <version>2.6.2-SNAPSHOT</version>
-=======
         <version>2.6.3-SNAPSHOT</version>
         <relativePath>../pom.xml</relativePath>
     </parent>
     <artifactId>dubbo</artifactId>
     <version>2.6.3-SNAPSHOT</version>
->>>>>>> 1e729afa
     <packaging>jar</packaging>
     <name>dubbo-all</name>
     <description>The all in one project of dubbo</description>
@@ -336,7 +328,7 @@
         <dependency>
             <groupId>com.alibaba</groupId>
             <artifactId>hessian-lite</artifactId>
-            <version>2.6.3-SNAPSHOT</version>
+            <version>3.2.3</version>
             <scope>compile</scope>
             <optional>true</optional>
         </dependency>
